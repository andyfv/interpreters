package com.interpreters.lox;

import java.util.ArrayList;
import java.util.HashMap;
import java.util.List;
import java.util.Map;

import static com.interpreters.lox.TokenType.*;
public class Scanner {
    private final String source;
    private final List<Token> tokens = new ArrayList<>();
    private int start   = 0;        // offset field that points to
    private int current = 0;
    private int line    = 1;

    /* Store the source as a String*/
    Scanner(String source) {
        this.source = source;
    }

    /* The Scanner works goes through the source code,
    adding tokens until it runs out of characters.
    It will append EOF token at the end.
    * */
    List<Token> scanTokens() {
        while (!isAtEnd()) {
            start = current;
            scanTokens();
        }

        tokens.add(new Token(EOF, "", null, line));
        return tokens;
    }

    /* Scan for tokens */
    private void scanToken() {
        char c = advance();
        switch(c) {
            case '(': addToken(LEFT_PAREN); break;
            case ')': addToken(RIGHT_PAREN); break;
            case '{': addToken(LEFT_BRACE); break;
            case '}': addToken(RIGHT_BRACE); break;
            case ',': addToken(COMMA); break;
            case '.': addToken(DOT); break;
            case '-': addToken(MINUS); break;
            case '+': addToken(PLUS); break;
            case ';': addToken(SEMICOLON); break;
            case '*': addToken(STAR); break;
            case '!':
                addToken(match('=') ? BANG_EQUAL      : BANG);
                break;
            case '=':
                addToken(match('=') ? EQUAL_EQUAL     : EQUAL);
                break;
            case '<':
                addToken(match('=') ? LESS_EQUAL      : LESS);
                break;
            case '>':
                addToken(match('=') ? GREATER_EQUAL   : GREATER);
                break;
            case '/':
                /* We need additional handling because the SLASH operator
                * is used for comments and also for division*/
                if (match('/')) { // A comment goes until the end of the line.
                    while (peek() != '\n' && !isAtEnd()) advance();
                } else {
                addToken(SLASH);
                }
                break;

<<<<<<< HEAD
            case '"': string(); break;
=======
            // Skip over new lines and white spaces
            case ' ':
            case '\r':
            case '\t': break;

            // Increment the line counter
            case '\n': line++; break;
>>>>>>> 38b71e56

            default:
                Lox.error(line, "Unexpected character.");
                break;
        }
    }

    // Handle string literals
    private void string() {
        while (peek() != '"' && !isAtEnd()) {
            if (peek() == '\n') line++; // handle multi-line strings
            advance();
        }

        if (isAtEnd()) {
            Lox.error(line, "Unterminated string.");
            return;
        }

        // Consume the closing quotes
        advance();

        // Trim the quotes at the start and the end
        String value = source.substring(start + 1, current - 1);
        addToken(STRING, value);
    }

    /* We use match() to recognize characters in two stages.
    If for example we recognize '!' then we know that the lexeme
    starts with '!'. Then we check the next character to determine
    if we have '!=' or just '!'. If the char we expect is there we consume
    it by moving the current index
    * */
    private boolean match(char expected) {
        if (isAtEnd()) return false;
        if (source.charAt(current) != expected) return false;

        current++;
        return true;
    }

    /* Lookahead without consuming the next character.
    * */
    private char peek() {
        if (isAtEnd()) return '\0';
        return source.charAt(current);
    }

    /* Check if the end of the line is reached */
    private boolean isAtEnd() {
        return current >= source.length();
    }

    /* InputAction: Take the next char from the source and return it */
    private char advance() {
        return source.charAt(current++);
    }

    /* OutputAction: Shortcut to add token to the token list */
    private void addToken(TokenType type) {
        addToken(type, null);
    }

    /* OutputAction: Add token with a literal value to the token list */
    private void addToken(TokenType type, Object literal) {
        String text = source.substring(start, current);
        tokens.add(new Token(type, text, literal, line));
    }

}<|MERGE_RESOLUTION|>--- conflicted
+++ resolved
@@ -68,9 +68,6 @@
                 }
                 break;
 
-<<<<<<< HEAD
-            case '"': string(); break;
-=======
             // Skip over new lines and white spaces
             case ' ':
             case '\r':
@@ -78,7 +75,8 @@
 
             // Increment the line counter
             case '\n': line++; break;
->>>>>>> 38b71e56
+
+            case '"': string(); break;
 
             default:
                 Lox.error(line, "Unexpected character.");
